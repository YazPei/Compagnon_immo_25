--- conflicted
+++ resolved
@@ -11,75 +11,15 @@
   contents: read
   packages: write
 
-# Secrets référencés (valeurs stockées côté GitHub → Settings > Secrets and variables > Actions)
+# Secrets référencés (stockés côté GitHub → Settings > Secrets and variables > Actions)
 env:
   DAGSHUB_USERNAME: ${{ secrets.DAGSHUB_USERNAME }}
   DAGSHUB_TOKEN: ${{ secrets.DAGSHUB_TOKEN }}
   DAGSHUB_MLFLOW_TRACKING_URI: ${{ secrets.DAGSHUB_MLFLOW_TRACKING_URI }}
 
-# Petite fonction "Setup Python + cache + deps" à répéter
-# (GitHub Actions n'a pas de "macro", donc on duplique minimalement)
 jobs:
-<<<<<<< HEAD
   test:
     name: Run Tests & Lint
-=======
-  setup:
-    name: Setup Environment
-    runs-on: ubuntu-latest
-    outputs:
-      python-cache-key: ${{ steps.cache-python.outputs.cache-hit }}
-    steps:
-    - name: Checkout code
-      uses: actions/checkout@v4
-
-    - name: Set up Python 3.10
-      uses: actions/setup-python@v4
-      with:
-        python-version: '3.10'
-
-    - name: Cache Python dependencies
-      id: cache-python
-      uses: actions/cache@v3
-      with:
-        path: ~/.cache/pip
-        key: ${{ runner.os }}-pip-${{ hashFiles('**/requirements*.txt') }}
-        restore-keys: |
-          ${{ runner.os }}-pip-
-
-    - name: Install dependencies
-      if: steps.cache-python.outputs.cache-hit != 'true'
-      run: |
-        python -m pip install --upgrade pip
-        pip install -r requirements.txt
-        pip install dagshub mlflow dvc[s3]
-
-test:
-  name: Run Tests
-  needs: setup
-  runs-on: ubuntu-latest
-  steps:
-    - name: Checkout code
-      uses: actions/checkout@v4
-
-    - name: Install dependencies
-      run: |
-        python -m pip install --upgrade pip
-        pip install -r requirements.txt
-        pip install dagshub mlflow dvc[s3]
-
-    - name: Run tests
-      run: pytest app/api/tests/ -v
-
-    - name: Code quality checks
-      run: |
-        flake8 app/ --max-line-length=88 --extend-ignore=E203,W503
-        black --check app/
-        isort --check-only app/
-  train-model:
-    name: Train ML Model
-    needs: test
->>>>>>> 4c73175c
     runs-on: ubuntu-latest
     steps:
       - uses: actions/checkout@v4
@@ -100,8 +40,6 @@
       - name: Install dependencies (tests & lint)
         run: |
           python -m pip install --upgrade pip
-          # Si tu as un requirements-dev.txt c'est mieux :
-          # pip install -r requirements.txt -r requirements-dev.txt
           pip install -r requirements.txt
           pip install pytest flake8 black isort
 
@@ -124,7 +62,6 @@
     needs: [test]
     runs-on: ubuntu-latest
     steps:
-<<<<<<< HEAD
       - uses: actions/checkout@v4
 
       - name: Set up Docker Buildx
@@ -148,28 +85,6 @@
             ghcr.io/${{ github.repository_owner }}/compagnon-immo-api:latest
           cache-from: type=gha
           cache-to: type=gha,mode=max
-=======
-    - name: Checkout code
-      uses: actions/checkout@v4
-
-    - name: Set up Docker Buildx
-      uses: docker/setup-buildx-action@v2
-
-    - name: Login to GitHub Container Registry
-      uses: docker/login-action@v2
-      with:
-        registry: ghcr.io
-        username: ${{ github.actor }}
-        password: ${{ secrets.GITHUB_TOKEN }}
-
-    - name: Build and push Docker image
-      uses: docker/build-push-action@v4
-      with:
-        context: .
-        file: ./docker-compose.prod.yml
-        push: true
-        tags: ghcr.io/<username>/compagnon-immo-api:latest
->>>>>>> 4c73175c
 
   integration-tests:
     name: Run Integration Tests
@@ -243,11 +158,9 @@
         run: |
           python -m pip install --upgrade pip
           pip install -r requirements.txt
-          # DVC + S3 + DagsHub + MLflow côté job
           pip install "dvc[s3]" dagshub mlflow
 
       - name: Configure DVC remote (DagsHub)
-        # Les secrets sont masqués automatiquement dans les logs
         run: |
           dvc remote add -d dagshub-storage https://dagshub.com/${{ env.DAGSHUB_USERNAME }}/compagnon-immo.dvc || true
           dvc remote modify dagshub-storage --local auth basic
@@ -295,4 +208,4 @@
         run: |
           sleep 60
           echo "🏥 Running production health checks..."
-          # curl -f ${{ secrets.PRODUCTION_API_URL }}/health || exit 1
+          # curl -f ${{ secrets.PRODUCTION_API_URL }}/health || exit 1